package workers

import (
	"context"
	"fmt"
	"strings"
	"sync"
	"time"

	"github.com/sirupsen/logrus"
	"github.com/skynetlabs/pinner/conf"
	"github.com/skynetlabs/pinner/database"
	"github.com/skynetlabs/pinner/skyd"
	"gitlab.com/NebulousLabs/errors"
	"gitlab.com/NebulousLabs/fastrand"
	"gitlab.com/NebulousLabs/threadgroup"
	"gitlab.com/SkynetLabs/skyd/build"
	"gitlab.com/SkynetLabs/skyd/skymodules"
	"go.sia.tech/siad/modules"
)

/**
 PHASE 1: <DONE>
 - scan the DB once a day for underpinned files
 - when you find an underpinned file that's not currently locked
	- lock it
	- pin it locally and add the current server to its list
	- unlock it

 PHASE 2:
 - calculate server load by getting the total number and size of files pinned by each server
 - only pin underpinned files if the current server is in the lowest 20% of servers, otherwise exit before scanning further

 PHASE 3:
 - add a second scanner which looks for skylinks which should be unpinned and unpins them from the local skyd.
*/

// Handy constants used to improve readability.
const (
	baseSectorRedundancy      = 10
	fanoutRedundancy          = 3
	assumedUploadSpeedInBytes = 1 << 30 / 4 / 8 // 25% of 1Gbps in bytes
)

var (
	// SleepBetweenPins defines how long we'll sleep between pinning files.
	// We want to add this sleep in order to prevent a single server from
	// grabbing all underpinned files and overloading itself. We also want to
	// allow for some time for the newly pinned files to reach full redundancy
	// before we pin more files.
	SleepBetweenPins = build.Select(
		build.Var{
			Standard: 10 * time.Second,
			Dev:      time.Second,
			Testing:  time.Millisecond,
		}).(time.Duration)
	// SleepBetweenHealthChecks defines the wait time between calls to skyd to
	// check the current health of a given file.
	SleepBetweenHealthChecks = build.Select(
		build.Var{
			Standard: 5 * time.Second,
			Dev:      time.Second,
			Testing:  time.Millisecond,
		}).(time.Duration)

	// sleepBetweenScans defines how often we'll scan the DB for underpinned
	// skylinks.
	sleepBetweenScans = build.Select(build.Var{
		// In production we want to use a prime number of hours, so we can
		// de-sync the scan and the sweeps.
		Standard: 19 * time.Hour,
		Dev:      1 * time.Minute,
		Testing:  100 * time.Millisecond,
	}).(time.Duration)
	// sleepBetweenScansVariation defines how much the sleep between scans will
	// vary between executions
	sleepBetweenScansVariation = build.Select(build.Var{
		// In production we want to use a prime number of hours, so we can
		// de-sync the scan and the sweeps.
		Standard: 2 * time.Hour,
		Dev:      1 * time.Second,
		Testing:  10 * time.Millisecond,
	}).(time.Duration)
)

type (
	// Scanner is a background worker that periodically scans the database for
	// underpinned skylinks. Once an underpinned skylink is found (and it's not
	// being pinned by the local server already), Scanner pins it to the local
	// skyd.
	Scanner struct {
		staticDB         *database.DB
		staticLogger     *logrus.Logger
		staticServerName string
		staticSkydClient skyd.Client
		staticTG         *threadgroup.ThreadGroup

		minPinners int
		mu         sync.Mutex
	}
)

// NewScanner creates a new Scanner instance.
func NewScanner(db *database.DB, logger *logrus.Logger, minPinners int, serverName string, skydClient skyd.Client) *Scanner {
	return &Scanner{
		staticDB:         db,
		staticLogger:     logger,
		minPinners:       minPinners,
		staticServerName: serverName,
		staticSkydClient: skydClient,
		staticTG:         &threadgroup.ThreadGroup{},
	}
}

// Close stops the background worker thread.
func (s *Scanner) Close() error {
	return s.staticTG.Stop()
}

// Start launches the background worker thread that scans the DB for underpinned
// skylinks.
func (s *Scanner) Start() error {
	err := s.staticTG.Add()
	if err != nil {
		return err
	}

	go s.threadedScanAndPin()

	return nil
}

// threadedScanAndPin defines the scanning operation of Scanner.
func (s *Scanner) threadedScanAndPin() {
	defer s.staticTG.Done()

	// Main execution loop, goes on forever while the service is running.
	for {
<<<<<<< HEAD
		s.refreshMinPinners()
=======
		// Check for service shutdown before talking to the DB.
		select {
		case <-s.staticTG.StopChan():
			return
		default:
		}
		err := s.staticSkydClient.RebuildCache()
		if err != nil {
			s.staticLogger.Warn(errors.AddContext(err, "failed to rebuild skyd client cache"))
		}
>>>>>>> 53f78869
		s.pinUnderpinnedSkylinks()
		// Sleep between database scans.
		select {
		case <-time.After(SleepBetweenScans()):
		case <-s.staticTG.StopChan():
			s.staticLogger.Trace("Stopping scanner.")
			return
		}
	}
}

// pinUnderpinnedSkylinks loops over all underpinned skylinks and pins them.
func (s *Scanner) pinUnderpinnedSkylinks() {
	s.staticLogger.Trace("Entering pinUnderpinnedSkylinks.")
	defer s.staticLogger.Trace("Exiting pinUnderpinnedSkylinks.")
	for {
		// Check for service shutdown before talking to the DB.
		select {
		case <-s.staticTG.StopChan():
			s.staticLogger.Trace("Stop channel closed.")
			return
		default:
		}

		skylink, sp, continueScanning := s.findAndPinOneUnderpinnedSkylink()
		if !continueScanning {
			return
		}
		// Block until the pinned skylink becomes healthy or until a timeout.
		s.waitUntilHealthy(skylink, sp)
	}
}

// findAndPinOneUnderpinnedSkylink scans the database for one skylinks which is
// either locked by the current server or underpinned. If it finds such a
// skylink, it pins it to the local skyd. The method returns true until it finds
// no further skylinks to process or until it encounters an unrecoverable error,
// such as bad credentials, dead skyd, etc.
func (s *Scanner) findAndPinOneUnderpinnedSkylink() (skylink skymodules.Skylink, sf skymodules.SiaPath, continueScanning bool) {
	s.staticLogger.Trace("Entering findAndPinOneUnderpinnedSkylink")
	defer s.staticLogger.Trace("Exiting findAndPinOneUnderpinnedSkylink")

	sl, err := s.staticDB.FindAndLockUnderpinned(context.TODO(), s.staticServerName, s.minPinners)
	if database.IsNoSkylinksNeedPinning(err) {
		return skymodules.Skylink{}, skymodules.SiaPath{}, false
	}
	if err != nil {
		s.staticLogger.Warn(errors.AddContext(err, "failed to fetch underpinned skylink"))
		return skymodules.Skylink{}, skymodules.SiaPath{}, false
	}
	defer func() {
		err = s.staticDB.UnlockSkylink(context.TODO(), sl, s.staticServerName)
		if err != nil {
			s.staticLogger.Debug(errors.AddContext(err, "failed to unlock skylink after trying to pin it"))
		}
	}()

	sf, err = s.staticSkydClient.Pin(sl.String())
	if errors.Contains(err, skyd.ErrSkylinkAlreadyPinned) {
		s.staticLogger.Info(err)
		// The skylink is already pinned locally but it's not marked as such.
		err = s.staticDB.AddServerForSkylink(context.TODO(), sl, s.staticServerName, false)
		if err != nil {
			s.staticLogger.Debug(errors.AddContext(err, "failed to mark as pinned by this server"))
		}
		return skymodules.Skylink{}, skymodules.SiaPath{}, true
	}
	if err != nil && (strings.Contains(err.Error(), "API authentication failed.") ||
		strings.Contains(err.Error(), "connect: connection refused")) {
		err = errors.AddContext(err, fmt.Sprintf("unrecoverable error while pinning '%s'", sl))
		s.staticLogger.Error(err)
		return skymodules.Skylink{}, skymodules.SiaPath{}, false
	}
	if err != nil {
		s.staticLogger.Warn(errors.AddContext(err, fmt.Sprintf("failed to pin '%s'", sl)))
		// Since this is not an unrecoverable error, we'll signal the caller to
		// continue trying to pin other skylinks.
		return skymodules.Skylink{}, skymodules.SiaPath{}, true
	}
	s.staticLogger.Infof("Successfully pinned '%s'", sl)
	err = s.staticDB.AddServerForSkylink(context.TODO(), sl, s.staticServerName, false)
	if err != nil {
		s.staticLogger.Debug(errors.AddContext(err, "failed to mark as pinned by this server"))
	}
	return sl, sf, true
}

// estimateTimeToFull calculates how long we should sleep after pinning the given
// skylink in order to give the renter time to fully upload it before we pin
// another one. It returns a ballpark value.
//
// This method makes some assumptions for simplicity:
// * assumes lazy pinning, meaning that none of the fanout is uploaded
// * all skyfiles are assumed to be large files (base sector + fanout) and the
//	metadata is assumed to fill up the base sector (to err on the safe side)
func (s *Scanner) estimateTimeToFull(skylink skymodules.Skylink) time.Duration {
	meta, err := s.staticSkydClient.Metadata(skylink.String())
	if err != nil {
		err = errors.AddContext(err, "failed to get metadata for skylink")
		s.staticLogger.Error(err)
		build.Critical(err)
		return SleepBetweenPins
	}
	chunkSize := 10 * modules.SectorSizeStandard
	numChunks := meta.Length / chunkSize
	if meta.Length%chunkSize > 0 {
		numChunks++
	}
	// remainingUpload is the amount of data we expect to need to upload until
	// the skyfile reaches full redundancy.
	remainingUpload := numChunks*chunkSize*fanoutRedundancy + (baseSectorRedundancy-1)*modules.SectorSize
	secondsRemaining := remainingUpload / assumedUploadSpeedInBytes
	return time.Duration(secondsRemaining) * time.Second
}

// refreshMinPinners makes sure the local value of min pinners matches the one
// in the database.
func (s *Scanner) refreshMinPinners() {
	mp, err := conf.MinPinners(context.TODO(), s.staticDB)
	if err != nil {
		s.staticLogger.Warn(errors.AddContext(err, "failed to fetch the DB value for min_pinners"))
		return
	}
	s.mu.Lock()
	s.minPinners = mp
	s.mu.Unlock()
}

// waitUntilHealthy blocks until the given skylinks becomes fully healthy or a
// timeout occurs.
func (s *Scanner) waitUntilHealthy(skylink skymodules.Skylink, sp skymodules.SiaPath) {
	deadlineTimer := s.deadline(skylink)
	defer deadlineTimer.Stop()
	ticker := time.NewTicker(SleepBetweenHealthChecks)
	defer ticker.Stop()

	// Wait for the pinned file to become fully healthy.
	for {
		health, err := s.staticSkydClient.FileHealth(sp)
		if err != nil {
			err = errors.AddContext(err, "failed to get sia file's health")
			s.staticLogger.Error(err)
			build.Critical(err)
			break
		}
		if health == 0 {
			// The file is now fully uploaded and healthy.
			break
		}
		select {
		case <-ticker.C:
			s.staticLogger.Tracef("Waiting for '%s' to become fully healthy. Current health: %.2f", skylink, health)
		case <-deadlineTimer.C:
			s.staticLogger.Warnf("Skylink '%s' failed to reach full health within the time limit.", skylink)
			break
		case <-s.staticTG.StopChan():
			return
		}
	}
}

// SleepBetweenScans defines how often we'll scan the DB for underpinned
// skylinks. The returned value varies by +/-sleepBetweenScansVariation and it's
// centered on sleepBetweenScans.
func SleepBetweenScans() time.Duration {
	return sleepBetweenScans - sleepBetweenScansVariation + time.Duration(fastrand.Intn(2*int(sleepBetweenScansVariation)))
}

// deadline calculates how much we are willing to wait for a skylink to be fully
// healthy before giving up. It's twice the expected time, as returned by
// estimateTimeToFull.
func (s *Scanner) deadline(skylink skymodules.Skylink) *time.Timer {
	return time.NewTimer(2 * s.estimateTimeToFull(skylink))
}<|MERGE_RESOLUTION|>--- conflicted
+++ resolved
@@ -136,9 +136,6 @@
 
 	// Main execution loop, goes on forever while the service is running.
 	for {
-<<<<<<< HEAD
-		s.refreshMinPinners()
-=======
 		// Check for service shutdown before talking to the DB.
 		select {
 		case <-s.staticTG.StopChan():
@@ -149,7 +146,7 @@
 		if err != nil {
 			s.staticLogger.Warn(errors.AddContext(err, "failed to rebuild skyd client cache"))
 		}
->>>>>>> 53f78869
+		s.refreshMinPinners()
 		s.pinUnderpinnedSkylinks()
 		// Sleep between database scans.
 		select {
