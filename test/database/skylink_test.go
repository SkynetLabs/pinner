package database

import (
	"context"
	"testing"

	"github.com/skynetlabs/pinner/database"
	"github.com/skynetlabs/pinner/test"
	"gitlab.com/NebulousLabs/errors"
)

// TestSkylink is a comprehensive test suite that covers the entire
// functionality of the Skylink database type.
func TestSkylink(t *testing.T) {
	if testing.Short() {
		t.SkipNow()
	}
	t.Parallel()

	cfg, err := test.LoadTestConfig()
	if err != nil {
		t.Fatal(err)
	}

	ctx := context.Background()
	dbName := test.DBNameForTest(t.Name())
	db, err := test.NewDatabase(ctx, dbName)
	if err != nil {
		t.Fatal(err)
	}

	sl := test.RandomSkylink()

	// Fetch the skylink from the DB. Expect ErrSkylinkNoExist.
	_, err = db.FindSkylink(ctx, sl)
	if !errors.Contains(err, database.ErrSkylinkNoExist) {
		t.Fatalf("Expected error %v, got %v.", database.ErrSkylinkNoExist, err)
	}
<<<<<<< HEAD
=======
	// Try to create an invalid skylink.
	_, err = db.CreateSkylink(ctx, "this is not a valid skylink", cfg.ServerName)
	if err == nil {
		t.Fatal("Managed to create an invalid skylink.")
	}
>>>>>>> a7a3c864
	// Create the skylink.
	s, err := db.CreateSkylink(ctx, sl, cfg.ServerName)
	if err != nil {
		t.Fatal("Failed to create a skylink:", err)
	}
	// Validate that the underlying skylink is the same.
	if s.Skylink != sl.String() {
		t.Fatalf("Expected skylink '%s', got '%s'", sl, s.Skylink)
	}
	// Add the skylink again, expect this to fail with ErrSkylinkExists.
	otherServer := "second create"
	_, err = db.CreateSkylink(ctx, sl, otherServer)
	if !errors.Contains(err, database.ErrSkylinkExists) {
		t.Fatalf("Expected '%v', got '%v'", database.ErrSkylinkExists, err)
	}
	// Clean up.
	err = db.RemoveServerFromSkylink(ctx, sl, otherServer)
	if err != nil {
		t.Fatal(err)
	}

	// Add a new server to the list.
	server := "new server"
	err = db.AddServerForSkylink(ctx, sl, server, false)
	if err != nil {
		t.Fatal(err)
	}
	s, err = db.FindSkylink(ctx, sl)
	if err != nil {
		t.Fatal(err)
	}
	// Make sure the new server was added to the list.
	if s.Servers[0] != server && s.Servers[1] != server {
		t.Fatalf("Expected to find '%s' in the list, got '%v'", server, s.Servers)
	}
	// Remove a server from the list.
	err = db.RemoveServerFromSkylink(ctx, sl, server)
	if err != nil {
		t.Fatal(err)
	}
	s, err = db.FindSkylink(ctx, sl)
	if err != nil {
		t.Fatal(err)
	}
	// Make sure the new server was added to the list.
	if len(s.Servers) != 1 || s.Servers[0] != cfg.ServerName {
		t.Fatalf("Expected to find only '%s' in the list, got '%v'", cfg.ServerName, s.Servers)
	}
	// Mark the file as unpinned.
	err = db.MarkUnpinned(ctx, sl)
	if err != nil {
		t.Fatal(err)
	}
	s, err = db.FindSkylink(ctx, sl)
	if err != nil {
		t.Fatal(err)
	}
	if !s.Unpin {
		t.Fatal("Expected the skylink to be unpinned.")
	}
	// Mark the file as pinned again.
	err = db.MarkPinned(ctx, sl)
	if err != nil {
		t.Fatal(err)
	}
	s, err = db.FindSkylink(ctx, sl)
	if err != nil {
		t.Fatal(err)
	}
	if s.Unpin {
		t.Fatal("Expected the skylink to not be unpinned.")
	}
	// Mark the skylink as unpinned again.
	err = db.MarkUnpinned(ctx, sl)
	if err != nil {
		t.Fatal(err)
	}
	// Add a server to it with the `markUnpinned` set to false.
	// Expect the skylink to remain unpinned.
	err = db.AddServerForSkylink(ctx, sl, "new server pin false", false)
	if err != nil {
		t.Fatal(err)
	}
	s, err = db.FindSkylink(ctx, sl)
	if err != nil {
		t.Fatal(err)
	}
	if !s.Unpin {
		t.Fatal("Expected the skylink to be unpinned.")
	}
	// Add a server to the skylink with `markUnpinned` set to true.
	// Expect the skylink to not be unpinned.
	err = db.AddServerForSkylink(ctx, sl, "new server pin true", true)
	if err != nil {
		t.Fatal(err)
	}
	s, err = db.FindSkylink(ctx, sl)
	if err != nil {
		t.Fatal(err)
	}
	if s.Unpin {
		t.Fatal("Expected the skylink to not be unpinned.")
	}
}

// TestFetchAndLock tests the functionality of SkylinkFetchAndLockUnderpinned.
func TestFetchAndLock(t *testing.T) {
	if testing.Short() {
		t.SkipNow()
	}
	t.Parallel()

	cfg, err := test.LoadTestConfig()
	if err != nil {
		t.Fatal(err)
	}

	ctx := context.Background()
	dbName := test.DBNameForTest(t.Name())
	db, err := test.NewDatabase(ctx, dbName)
	if err != nil {
		t.Fatal(err)
	}

	sl := test.RandomSkylink()

	// We start with a minimum number of pinners set to 1.
	cfg.MinNumberOfPinners = 1

	// Try to fetch an underpinned skylink, expect none to be found.
	_, err = db.SkylinkFetchAndLockUnderpinned(ctx, cfg.ServerName, cfg.MinNumberOfPinners)
	if !errors.Contains(err, database.ErrSkylinkNoExist) {
		t.Fatalf("Expected to get '%v', got '%v'", database.ErrSkylinkNoExist, err)
	}
	// Create a new skylink.
	_, err = db.SkylinkCreate(ctx, sl, cfg.ServerName)
	if err != nil {
		t.Fatal(err)
	}
	// Try to fetch an underpinned skylink, expect none to be found.
	_, err = db.SkylinkFetchAndLockUnderpinned(ctx, cfg.ServerName, cfg.MinNumberOfPinners)
	if !errors.Contains(err, database.ErrSkylinkNoExist) {
		t.Fatalf("Expected to get '%v', got '%v'", database.ErrSkylinkNoExist, err)
	}
	// Make sure it's pinned by fewer than the minimum number of servers.
	err = db.SkylinkServerRemove(ctx, sl, cfg.ServerName)
	if err != nil {
		t.Fatal(err)
	}
	// Try to fetch an underpinned skylink, expect to find one.
	underpinned, err := db.SkylinkFetchAndLockUnderpinned(ctx, cfg.ServerName, cfg.MinNumberOfPinners)
	if err != nil {
		t.Fatal(err)
	}
	if !underpinned.Equals(sl) {
		t.Fatalf("Expected to get '%s', got '%v'", sl, underpinned)
	}
	// Try to fetch an underpinned skylink from the name of a different server.
	// Expect to find none because the one we got before is now locked and
	// shouldn't be returned.
	_, err = db.SkylinkFetchAndLockUnderpinned(ctx, "different server", cfg.MinNumberOfPinners)
	if !errors.Contains(err, database.ErrSkylinkNoExist) {
		t.Fatalf("Expected to get '%v', got '%v'", database.ErrSkylinkNoExist, err)
	}
	// Add a pinner.
	err = db.SkylinkServerAdd(ctx, sl, cfg.ServerName)
	if err != nil {
		t.Fatal(err)
	}
	err = db.SkylinkUnlock(ctx, sl, cfg.ServerName)
	if err != nil {
		t.Fatal(err)
	}
	// Try to fetch an underpinned skylink, expect none to be found.
	_, err = db.SkylinkFetchAndLockUnderpinned(ctx, cfg.ServerName, cfg.MinNumberOfPinners)
	if !errors.Contains(err, database.ErrSkylinkNoExist) {
		t.Fatalf("Expected to get '%v', got '%v'", database.ErrSkylinkNoExist, err)
	}

	// Increase the minimum number of pinners to two.
	cfg.MinNumberOfPinners = 2

	anotherServerName := "another server"
	thirdServerName := "third server"

	// Try to fetch an underpinned skylink, expect none to be found.
	// Out test skylink is underpinned but it's pinned by the given server, so
	// we expect it not to be returned.
	_, err = db.SkylinkFetchAndLockUnderpinned(ctx, cfg.ServerName, cfg.MinNumberOfPinners)
	if !errors.Contains(err, database.ErrSkylinkNoExist) {
		t.Fatalf("Expected to get '%v', got '%v'", database.ErrSkylinkNoExist, err)
	}
	// Try to fetch an underpinned skylink from the name of a different server.
	// Expect one to be found.
	_, err = db.SkylinkFetchAndLockUnderpinned(ctx, anotherServerName, cfg.MinNumberOfPinners)
	if err != nil {
		t.Fatal(err)
	}
	// Add a pinner.
	err = db.SkylinkServerAdd(ctx, sl, anotherServerName)
	if err != nil {
		t.Fatal(err)
	}
	// Try to unlock the skylink from the name of a server that hasn't locked
	// it. Expect this to fail.
	err = db.SkylinkUnlock(ctx, sl, thirdServerName)
	if !errors.Contains(err, database.ErrSkylinkNoExist) {
		t.Fatalf("Expected to get '%v', got '%v'", database.ErrSkylinkNoExist, err)
	}
	err = db.SkylinkUnlock(ctx, sl, anotherServerName)
	if err != nil {
		t.Fatal(err)
	}
	// Try to fetch an underpinned skylink with a third server name, expect none
	// to be found because our skylink is now properly pinned.
	_, err = db.SkylinkFetchAndLockUnderpinned(ctx, thirdServerName, cfg.MinNumberOfPinners)
	if !errors.Contains(err, database.ErrSkylinkNoExist) {
		t.Fatalf("Expected to get '%v', got '%v'", database.ErrSkylinkNoExist, err)
	}
}

// TestFetchAndLock ensures that SkylinkFetchAndLockUnderpinned will first check
// for files currently locked by the current server and only after that it will
// lock new ones.
func TestFetchAndLockOwnFirst(t *testing.T) {
	if testing.Short() {
		t.SkipNow()
	}
	t.Parallel()

	cfg, err := test.LoadTestConfig()
	if err != nil {
		t.Fatal(err)
	}

	ctx := context.Background()
	dbName := test.DBNameForTest(t.Name())
	db, err := test.NewDatabase(ctx, dbName)
	if err != nil {
		t.Fatal(err)
	}

	// Create two skylinks from the name of another server and set the minimum
	// number of pinners to two, so these show up as underpinned.
	sl1 := test.RandomSkylink()
	sl2 := test.RandomSkylink()
	cfg.MinNumberOfPinners = 2
	otherServer := "other server"
	_, err = db.SkylinkCreate(ctx, sl1, otherServer)
	if err != nil {
		t.Fatal(err)
	}
	_, err = db.SkylinkCreate(ctx, sl2, otherServer)
	if err != nil {
		t.Fatal(err)
	}
	// Fetch and lock one of those.
	locked, err := db.SkylinkFetchAndLockUnderpinned(ctx, cfg.ServerName, cfg.MinNumberOfPinners)
	if err != nil {
		t.Fatal(err)
	}
	// Add this server to the list of pinners, so we're sure that it's not being
	// randomly selected. This will ensure that the same skylink is being
	// returned because it's locked by the current server.
	err = db.SkylinkServerAdd(ctx, locked, cfg.ServerName)
	if err != nil {
		t.Fatal(err)
	}
	// Try fetching another underpinned skylink before unlocking this one.
	// Expect to always get the same one until we unpin it.
	for i := 0; i < 10; i++ {
		newLocked, err := db.SkylinkFetchAndLockUnderpinned(ctx, cfg.ServerName, cfg.MinNumberOfPinners)
		if err != nil {
			t.Fatal(err)
		}
		if newLocked != locked {
			t.Fatalf("Expected to get '%s', got '%s'", locked, newLocked)
		}
	}
	// Unlock it.
	err = db.SkylinkUnlock(ctx, locked, cfg.ServerName)
	if err != nil {
		t.Fatal(err)
	}
	// Fetch a new underpinned skylink. Expect it to be a different one.
	newLocked, err := db.SkylinkFetchAndLockUnderpinned(ctx, cfg.ServerName, cfg.MinNumberOfPinners)
	if err != nil {
		t.Fatal(err)
	}
	if newLocked == locked {
		t.Fatal("Fetched the same skylink again.")
	}
}<|MERGE_RESOLUTION|>--- conflicted
+++ resolved
@@ -36,14 +36,6 @@
 	if !errors.Contains(err, database.ErrSkylinkNoExist) {
 		t.Fatalf("Expected error %v, got %v.", database.ErrSkylinkNoExist, err)
 	}
-<<<<<<< HEAD
-=======
-	// Try to create an invalid skylink.
-	_, err = db.CreateSkylink(ctx, "this is not a valid skylink", cfg.ServerName)
-	if err == nil {
-		t.Fatal("Managed to create an invalid skylink.")
-	}
->>>>>>> a7a3c864
 	// Create the skylink.
 	s, err := db.CreateSkylink(ctx, sl, cfg.ServerName)
 	if err != nil {
@@ -149,7 +141,7 @@
 	}
 }
 
-// TestFetchAndLock tests the functionality of SkylinkFetchAndLockUnderpinned.
+// TestFetchAndLock tests the functionality of FetchAndLockUnderpinned.
 func TestFetchAndLock(t *testing.T) {
 	if testing.Short() {
 		t.SkipNow()
@@ -174,27 +166,27 @@
 	cfg.MinNumberOfPinners = 1
 
 	// Try to fetch an underpinned skylink, expect none to be found.
-	_, err = db.SkylinkFetchAndLockUnderpinned(ctx, cfg.ServerName, cfg.MinNumberOfPinners)
+	_, err = db.FetchAndLockUnderpinned(ctx, cfg.ServerName, cfg.MinNumberOfPinners)
 	if !errors.Contains(err, database.ErrSkylinkNoExist) {
 		t.Fatalf("Expected to get '%v', got '%v'", database.ErrSkylinkNoExist, err)
 	}
 	// Create a new skylink.
-	_, err = db.SkylinkCreate(ctx, sl, cfg.ServerName)
+	_, err = db.CreateSkylink(ctx, sl, cfg.ServerName)
 	if err != nil {
 		t.Fatal(err)
 	}
 	// Try to fetch an underpinned skylink, expect none to be found.
-	_, err = db.SkylinkFetchAndLockUnderpinned(ctx, cfg.ServerName, cfg.MinNumberOfPinners)
+	_, err = db.FetchAndLockUnderpinned(ctx, cfg.ServerName, cfg.MinNumberOfPinners)
 	if !errors.Contains(err, database.ErrSkylinkNoExist) {
 		t.Fatalf("Expected to get '%v', got '%v'", database.ErrSkylinkNoExist, err)
 	}
 	// Make sure it's pinned by fewer than the minimum number of servers.
-	err = db.SkylinkServerRemove(ctx, sl, cfg.ServerName)
+	err = db.RemoveServerFromSkylink(ctx, sl, cfg.ServerName)
 	if err != nil {
 		t.Fatal(err)
 	}
 	// Try to fetch an underpinned skylink, expect to find one.
-	underpinned, err := db.SkylinkFetchAndLockUnderpinned(ctx, cfg.ServerName, cfg.MinNumberOfPinners)
+	underpinned, err := db.FetchAndLockUnderpinned(ctx, cfg.ServerName, cfg.MinNumberOfPinners)
 	if err != nil {
 		t.Fatal(err)
 	}
@@ -204,21 +196,21 @@
 	// Try to fetch an underpinned skylink from the name of a different server.
 	// Expect to find none because the one we got before is now locked and
 	// shouldn't be returned.
-	_, err = db.SkylinkFetchAndLockUnderpinned(ctx, "different server", cfg.MinNumberOfPinners)
+	_, err = db.FetchAndLockUnderpinned(ctx, "different server", cfg.MinNumberOfPinners)
 	if !errors.Contains(err, database.ErrSkylinkNoExist) {
 		t.Fatalf("Expected to get '%v', got '%v'", database.ErrSkylinkNoExist, err)
 	}
 	// Add a pinner.
-	err = db.SkylinkServerAdd(ctx, sl, cfg.ServerName)
-	if err != nil {
-		t.Fatal(err)
-	}
-	err = db.SkylinkUnlock(ctx, sl, cfg.ServerName)
+	err = db.AddServerForSkylink(ctx, sl, cfg.ServerName, false)
+	if err != nil {
+		t.Fatal(err)
+	}
+	err = db.UnlockSkylink(ctx, sl, cfg.ServerName)
 	if err != nil {
 		t.Fatal(err)
 	}
 	// Try to fetch an underpinned skylink, expect none to be found.
-	_, err = db.SkylinkFetchAndLockUnderpinned(ctx, cfg.ServerName, cfg.MinNumberOfPinners)
+	_, err = db.FetchAndLockUnderpinned(ctx, cfg.ServerName, cfg.MinNumberOfPinners)
 	if !errors.Contains(err, database.ErrSkylinkNoExist) {
 		t.Fatalf("Expected to get '%v', got '%v'", database.ErrSkylinkNoExist, err)
 	}
@@ -232,40 +224,40 @@
 	// Try to fetch an underpinned skylink, expect none to be found.
 	// Out test skylink is underpinned but it's pinned by the given server, so
 	// we expect it not to be returned.
-	_, err = db.SkylinkFetchAndLockUnderpinned(ctx, cfg.ServerName, cfg.MinNumberOfPinners)
+	_, err = db.FetchAndLockUnderpinned(ctx, cfg.ServerName, cfg.MinNumberOfPinners)
 	if !errors.Contains(err, database.ErrSkylinkNoExist) {
 		t.Fatalf("Expected to get '%v', got '%v'", database.ErrSkylinkNoExist, err)
 	}
 	// Try to fetch an underpinned skylink from the name of a different server.
 	// Expect one to be found.
-	_, err = db.SkylinkFetchAndLockUnderpinned(ctx, anotherServerName, cfg.MinNumberOfPinners)
+	_, err = db.FetchAndLockUnderpinned(ctx, anotherServerName, cfg.MinNumberOfPinners)
 	if err != nil {
 		t.Fatal(err)
 	}
 	// Add a pinner.
-	err = db.SkylinkServerAdd(ctx, sl, anotherServerName)
+	err = db.AddServerForSkylink(ctx, sl, anotherServerName, false)
 	if err != nil {
 		t.Fatal(err)
 	}
 	// Try to unlock the skylink from the name of a server that hasn't locked
 	// it. Expect this to fail.
-	err = db.SkylinkUnlock(ctx, sl, thirdServerName)
-	if !errors.Contains(err, database.ErrSkylinkNoExist) {
-		t.Fatalf("Expected to get '%v', got '%v'", database.ErrSkylinkNoExist, err)
-	}
-	err = db.SkylinkUnlock(ctx, sl, anotherServerName)
+	err = db.UnlockSkylink(ctx, sl, thirdServerName)
+	if !errors.Contains(err, database.ErrSkylinkNoExist) {
+		t.Fatalf("Expected to get '%v', got '%v'", database.ErrSkylinkNoExist, err)
+	}
+	err = db.UnlockSkylink(ctx, sl, anotherServerName)
 	if err != nil {
 		t.Fatal(err)
 	}
 	// Try to fetch an underpinned skylink with a third server name, expect none
 	// to be found because our skylink is now properly pinned.
-	_, err = db.SkylinkFetchAndLockUnderpinned(ctx, thirdServerName, cfg.MinNumberOfPinners)
+	_, err = db.FetchAndLockUnderpinned(ctx, thirdServerName, cfg.MinNumberOfPinners)
 	if !errors.Contains(err, database.ErrSkylinkNoExist) {
 		t.Fatalf("Expected to get '%v', got '%v'", database.ErrSkylinkNoExist, err)
 	}
 }
 
-// TestFetchAndLock ensures that SkylinkFetchAndLockUnderpinned will first check
+// TestFetchAndLock ensures that FetchAndLockUnderpinned will first check
 // for files currently locked by the current server and only after that it will
 // lock new ones.
 func TestFetchAndLockOwnFirst(t *testing.T) {
@@ -292,30 +284,30 @@
 	sl2 := test.RandomSkylink()
 	cfg.MinNumberOfPinners = 2
 	otherServer := "other server"
-	_, err = db.SkylinkCreate(ctx, sl1, otherServer)
-	if err != nil {
-		t.Fatal(err)
-	}
-	_, err = db.SkylinkCreate(ctx, sl2, otherServer)
+	_, err = db.CreateSkylink(ctx, sl1, otherServer)
+	if err != nil {
+		t.Fatal(err)
+	}
+	_, err = db.CreateSkylink(ctx, sl2, otherServer)
 	if err != nil {
 		t.Fatal(err)
 	}
 	// Fetch and lock one of those.
-	locked, err := db.SkylinkFetchAndLockUnderpinned(ctx, cfg.ServerName, cfg.MinNumberOfPinners)
+	locked, err := db.FetchAndLockUnderpinned(ctx, cfg.ServerName, cfg.MinNumberOfPinners)
 	if err != nil {
 		t.Fatal(err)
 	}
 	// Add this server to the list of pinners, so we're sure that it's not being
 	// randomly selected. This will ensure that the same skylink is being
 	// returned because it's locked by the current server.
-	err = db.SkylinkServerAdd(ctx, locked, cfg.ServerName)
+	err = db.AddServerForSkylink(ctx, locked, cfg.ServerName, false)
 	if err != nil {
 		t.Fatal(err)
 	}
 	// Try fetching another underpinned skylink before unlocking this one.
 	// Expect to always get the same one until we unpin it.
 	for i := 0; i < 10; i++ {
-		newLocked, err := db.SkylinkFetchAndLockUnderpinned(ctx, cfg.ServerName, cfg.MinNumberOfPinners)
+		newLocked, err := db.FetchAndLockUnderpinned(ctx, cfg.ServerName, cfg.MinNumberOfPinners)
 		if err != nil {
 			t.Fatal(err)
 		}
@@ -324,12 +316,12 @@
 		}
 	}
 	// Unlock it.
-	err = db.SkylinkUnlock(ctx, locked, cfg.ServerName)
+	err = db.UnlockSkylink(ctx, locked, cfg.ServerName)
 	if err != nil {
 		t.Fatal(err)
 	}
 	// Fetch a new underpinned skylink. Expect it to be a different one.
-	newLocked, err := db.SkylinkFetchAndLockUnderpinned(ctx, cfg.ServerName, cfg.MinNumberOfPinners)
+	newLocked, err := db.FetchAndLockUnderpinned(ctx, cfg.ServerName, cfg.MinNumberOfPinners)
 	if err != nil {
 		t.Fatal(err)
 	}
