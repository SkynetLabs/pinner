package database

import (
	"context"
	"testing"

	"github.com/skynetlabs/pinner/conf"
	"github.com/skynetlabs/pinner/database"
	"github.com/skynetlabs/pinner/test"
	"gitlab.com/NebulousLabs/errors"
)

// TestSkylink is a comprehensive test suite that covers the entire
// functionality of the Skylink database type.
func TestSkylink(t *testing.T) {
	if testing.Short() {
		t.SkipNow()
	}
	t.Parallel()

	if conf.Conf().ServerName == "" {
		err := test.EnsureTestConfiguration()
		if err != nil {
			t.Fatal(err)
		}
	}

	ctx := context.Background()
	dbName := test.DBNameForTest(t.Name())
	db, err := test.NewDatabase(ctx, dbName)
	if err != nil {
		t.Fatal(err)
	}

	sl := test.RandomSkylink()

	// Fetch the skylink from the DB. Expect ErrSkylinkNoExist.
	_, err = db.SkylinkFetch(ctx, sl)
	if !errors.Contains(err, database.ErrSkylinkNoExist) {
		t.Fatalf("Expected error %v, got %v.", database.ErrSkylinkNoExist, err)
	}
	// Try to create an invalid skylink.
	_, err = db.SkylinkCreate(ctx, "this is not a valid skylink", conf.Conf().ServerName)
	if err == nil {
		t.Fatal("Managed to create an invalid skylink.")
	}
	// Create the skylink.
	s, err := db.SkylinkCreate(ctx, sl, conf.Conf().ServerName)
	if err != nil {
		t.Fatal("Failed to create a skylink:", err)
	}
	// Validate that the underlying skylink is the same.
	if s.Skylink != sl {
		t.Fatalf("Expected skylink '%s', got '%s'", sl, s.Skylink)
	}
	// Add the skylink again, expect this to succeed and to add the new server
	// name to the list of servers, i.e. expect it to add like SkylinkServerAdd.
	otherServer := "second create"
	_, err = db.SkylinkCreate(ctx, sl, otherServer)
	if err != nil {
		t.Fatal(err)
	}
	s, err = db.SkylinkFetch(ctx, sl)
	if err != nil {
		t.Fatal(err)
	}
	// Make sure the new server was added to the list.
	if s.Servers[0] != otherServer && s.Servers[1] != otherServer {
		t.Fatalf("Expected to find '%s' in the list, got '%v'", otherServer, s.Servers)
	}
	// Clean up.
	err = db.SkylinkServerRemove(ctx, sl, otherServer)
	if err != nil {
		t.Fatal(err)
	}
<<<<<<< HEAD
=======

>>>>>>> dd1a1d17
	// Add a new server to the list.
	server := "new server"
	err = db.SkylinkServerAdd(ctx, sl, server)
	if err != nil {
		t.Fatal(err)
	}
	s, err = db.SkylinkFetch(ctx, sl)
	if err != nil {
		t.Fatal(err)
	}
	// Make sure the new server was added to the list.
	if s.Servers[0] != server && s.Servers[1] != server {
		t.Fatalf("Expected to find '%s' in the list, got '%v'", server, s.Servers)
	}
	// Remove a server from the list.
	err = db.SkylinkServerRemove(ctx, sl, server)
	if err != nil {
		t.Fatal(err)
	}
	s, err = db.SkylinkFetch(ctx, sl)
	if err != nil {
		t.Fatal(err)
	}
	// Make sure the new server was added to the list.
	if len(s.Servers) != 1 || s.Servers[0] != conf.Conf().ServerName {
		t.Fatalf("Expected to find only '%s' in the list, got '%v'", conf.Conf().ServerName, s.Servers)
	}
	// Mark the file as unpinned.
	err = db.SkylinkMarkUnpinned(ctx, sl)
	if err != nil {
		t.Fatal(err)
	}
	s, err = db.SkylinkFetch(ctx, sl)
	if err != nil {
		t.Fatal(err)
	}
	if !s.Unpin {
		t.Fatal("Expected the skylink to be unpinned.")
	}
	// Mark the file as pinned again.
	err = db.SkylinkMarkPinned(ctx, sl)
	if err != nil {
		t.Fatal(err)
	}
	s, err = db.SkylinkFetch(ctx, sl)
	if err != nil {
		t.Fatal(err)
	}
	if s.Unpin {
		t.Fatal("Expected the skylink to not be unpinned.")
	}
}<|MERGE_RESOLUTION|>--- conflicted
+++ resolved
@@ -18,11 +18,9 @@
 	}
 	t.Parallel()
 
-	if conf.Conf().ServerName == "" {
-		err := test.EnsureTestConfiguration()
-		if err != nil {
-			t.Fatal(err)
-		}
+	err := test.EnsureTestConfiguration()
+	if err != nil {
+		t.Fatal(err)
 	}
 
 	ctx := context.Background()
@@ -73,10 +71,7 @@
 	if err != nil {
 		t.Fatal(err)
 	}
-<<<<<<< HEAD
-=======
 
->>>>>>> dd1a1d17
 	// Add a new server to the list.
 	server := "new server"
 	err = db.SkylinkServerAdd(ctx, sl, server)
