--- conflicted
+++ resolved
@@ -59,14 +59,9 @@
 	if err != nil {
 		t.Fatal(err)
 	}
-<<<<<<< HEAD
-	// Wait for one cycle - the skylink should be picked up and pinned on the
-	// local skyd.
-	time.Sleep(scanner.SleepBetweenScans())
-=======
 
 	// Wait - the skylink should be picked up and pinned on the local skyd.
-	time.Sleep(3 * workers.SleepBetweenScans())
+	time.Sleep(3 * scanner.SleepBetweenScans())
 
 	// Make sure the skylink is pinned on the local (mock) skyd.
 	if !skydcm.IsPinning(sl.String()) {
@@ -104,7 +99,7 @@
 		t.Fatal(err)
 	}
 	skydcm := skyd.NewSkydClientMock()
-	scanner := workers.NewScanner(db, test.NewDiscardLogger(), cfg.MinPinners, cfg.ServerName, skydcm)
+	scanner := workers.NewScanner(db, test.NewDiscardLogger(), cfg.MinPinners, cfg.ServerName, cfg.SleepBetweenScans, skydcm)
 	defer func() {
 		if e := scanner.Close(); e != nil {
 			t.Error(errors.AddContext(e, "failed to close threadgroup"))
@@ -125,7 +120,7 @@
 		t.Fatal(err)
 	}
 	// Sleep for two cycles.
-	time.Sleep(2 * workers.SleepBetweenScans())
+	time.Sleep(2 * scanner.SleepBetweenScans())
 	// Make sure the skylink isn't pinned on the local (mock) skyd.
 	if skydcm.IsPinning(sl.String()) {
 		t.Fatal("We didn't expect skyd to be pinning this.")
@@ -137,7 +132,7 @@
 	}
 
 	// Wait - the skylink should not be picked up and pinned on the local skyd.
-	time.Sleep(3 * workers.SleepBetweenScans())
+	time.Sleep(3 * scanner.SleepBetweenScans())
 
 	// Verify skyd doesn't have the pin.
 	//
@@ -156,9 +151,8 @@
 	//
 	// Wait enough time for the pinner to pick up the new value for dry_run and
 	// rescan.
-	time.Sleep(10 * workers.SleepBetweenScans())
+	time.Sleep(10 * scanner.SleepBetweenScans())
 
->>>>>>> 5b7dd5ad
 	// Make sure the skylink is pinned on the local (mock) skyd.
 	if !skydcm.IsPinning(sl.String()) {
 		t.Fatal("We expected skyd to be pinning this.")
