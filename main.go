package main

import (
	"context"
	"log"

	"github.com/skynetlabs/pinner/api"
	"github.com/skynetlabs/pinner/build"
	"github.com/skynetlabs/pinner/conf"
	"github.com/skynetlabs/pinner/database"
	"github.com/skynetlabs/pinner/logger"
	"github.com/skynetlabs/pinner/skyd"
	"github.com/skynetlabs/pinner/workers"
	"gitlab.com/NebulousLabs/errors"
)

func main() {
	// Load the configuration from the environment and the local .env file.
	cfg, err := conf.LoadConfig()
	if err != nil {
		log.Fatal(err)
	}

	// Initialise the global context and logger. These will be used throughout
	// the service. Once the context is closed, any background threads will
	// wind themselves down.
	ctx := context.Background()
<<<<<<< HEAD
	logger, loggerCloser, err := logger.NewLogger(cfg.LogLevel, cfg.LogFile)
=======
	logger, closeLoggerFn, err := newLogger(cfg.LogLevel, cfg.LogFile)
>>>>>>> 985ee64e
	if err != nil {
		log.Fatal(errors.AddContext(err, "failed to initialise logger"))
	}
	defer closeLoggerFn()

	// Initialised the database connection.
	db, err := database.New(ctx, cfg.DBCredentials, logger)
	if err != nil {
		log.Fatal(errors.AddContext(err, database.ErrCtxFailedToConnect))
	}

	// Start the background scanner.
	skydClient := skyd.NewClient(cfg.SiaAPIHost, cfg.SiaAPIPort, cfg.SiaAPIPassword, skyd.NewCache(), logger)
	scanner := workers.NewScanner(db, logger, cfg.MinPinners, cfg.ServerName, cfg.SleepBetweenScans, skydClient)
	err = scanner.Start()
	if err != nil {
		log.Fatal(errors.AddContext(err, "failed to start Scanner"))
	}

	// Initialise the server.
	server, err := api.New(cfg.ServerName, db, logger, skydClient)
	if err != nil {
		log.Fatal(errors.AddContext(err, "failed to build the api"))
	}

	logger.Print("Starting Pinner service")
	logger.Printf("GitRevision: %v (built %v)", build.GitRevision, build.BuildTime)
	err = server.ListenAndServe(4000)
	log.Fatal(errors.Compose(err, scanner.Close()))
<<<<<<< HEAD
=======
}

// newLogger creates a new logger that can write to disk.
//
// The function also returns a closer function that should be called when we
// stop using the logger, typically deferred in main.
func newLogger(level, logfile string) (logger *logrus.Logger, closerFn func(), err error) {
	logger = logrus.New()
	// Parse and set log level.
	logLevel, err := logrus.ParseLevel(level)
	if err != nil {
		return nil, nil, errors.AddContext(err, "invalid log level: "+level)
	}
	logger.SetLevel(logLevel)
	// Open and start writing to the log file, unless we have an empty string,
	// which signifies "don't log to disk".
	if logfile != "" {
		var fh *os.File
		fh, err = os.OpenFile(logfile, os.O_WRONLY|os.O_APPEND|os.O_CREATE, 0644)
		if err != nil {
			return nil, nil, errors.AddContext(err, "failed to open log file")
		}
		logger.SetOutput(io.MultiWriter(os.Stdout, fh))
		// Create a closerFn function which flushes the content to disk and closes
		// the log file gracefully.
		closerFn = func() {
			if e := fh.Sync(); e != nil {
				log.Println(errors.AddContext(e, "failed to sync log file to disk"))
				return
			}
			if e := fh.Close(); e != nil {
				log.Println(errors.AddContext(e, "failed to close log file"))
				return
			}
		}
	}
	return logger, closerFn, nil
>>>>>>> 985ee64e
}<|MERGE_RESOLUTION|>--- conflicted
+++ resolved
@@ -25,11 +25,7 @@
 	// the service. Once the context is closed, any background threads will
 	// wind themselves down.
 	ctx := context.Background()
-<<<<<<< HEAD
-	logger, loggerCloser, err := logger.NewLogger(cfg.LogLevel, cfg.LogFile)
-=======
-	logger, closeLoggerFn, err := newLogger(cfg.LogLevel, cfg.LogFile)
->>>>>>> 985ee64e
+	logger, closeLoggerFn, err := logger.NewLogger(cfg.LogLevel, cfg.LogFile)
 	if err != nil {
 		log.Fatal(errors.AddContext(err, "failed to initialise logger"))
 	}
@@ -59,44 +55,4 @@
 	logger.Printf("GitRevision: %v (built %v)", build.GitRevision, build.BuildTime)
 	err = server.ListenAndServe(4000)
 	log.Fatal(errors.Compose(err, scanner.Close()))
-<<<<<<< HEAD
-=======
-}
-
-// newLogger creates a new logger that can write to disk.
-//
-// The function also returns a closer function that should be called when we
-// stop using the logger, typically deferred in main.
-func newLogger(level, logfile string) (logger *logrus.Logger, closerFn func(), err error) {
-	logger = logrus.New()
-	// Parse and set log level.
-	logLevel, err := logrus.ParseLevel(level)
-	if err != nil {
-		return nil, nil, errors.AddContext(err, "invalid log level: "+level)
-	}
-	logger.SetLevel(logLevel)
-	// Open and start writing to the log file, unless we have an empty string,
-	// which signifies "don't log to disk".
-	if logfile != "" {
-		var fh *os.File
-		fh, err = os.OpenFile(logfile, os.O_WRONLY|os.O_APPEND|os.O_CREATE, 0644)
-		if err != nil {
-			return nil, nil, errors.AddContext(err, "failed to open log file")
-		}
-		logger.SetOutput(io.MultiWriter(os.Stdout, fh))
-		// Create a closerFn function which flushes the content to disk and closes
-		// the log file gracefully.
-		closerFn = func() {
-			if e := fh.Sync(); e != nil {
-				log.Println(errors.AddContext(e, "failed to sync log file to disk"))
-				return
-			}
-			if e := fh.Close(); e != nil {
-				log.Println(errors.AddContext(e, "failed to close log file"))
-				return
-			}
-		}
-	}
-	return logger, closerFn, nil
->>>>>>> 985ee64e
 }